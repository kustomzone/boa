//! This is an experimental Javascript lexer, parser and compiler written in Rust. Currently, it has support for some of the language.

#![doc(
    html_logo_url = "https://raw.githubusercontent.com/jasonwilliams/boa/master/assets/logo.svg",
    html_favicon_url = "https://raw.githubusercontent.com/jasonwilliams/boa/master/assets/logo.svg"
)]
#![deny(
    unused_qualifications,
    clippy::all,
    unused_qualifications,
    unused_import_braces,
    unused_lifetimes,
    unreachable_pub,
    trivial_numeric_casts,
    // rustdoc,
    missing_debug_implementations,
    missing_copy_implementations,
    deprecated_in_future,
    meta_variable_misuse,
    non_ascii_idents,
    rust_2018_compatibility,
    rust_2018_idioms,
    future_incompatible,
    nonstandard_style,
)]
#![warn(clippy::perf, clippy::single_match_else, clippy::dbg_macro)]
#![allow(
    clippy::missing_inline_in_public_items,
    clippy::cognitive_complexity,
    clippy::must_use_candidate,
    clippy::missing_errors_doc,
    clippy::as_conversions,
    clippy::let_unit_value,
    missing_doc_code_examples
)]

pub mod builtins;
pub mod environment;
pub mod exec;
pub mod profiler;
pub mod realm;
pub mod syntax;

use crate::{builtins::value::ResultValue, syntax::ast::node::StatementList};
pub use crate::{
    exec::{Executable, Interpreter},
    profiler::BoaProfiler,
    realm::Realm,
    syntax::{
        lexer::Lexer,
        parser::{ParseError, Parser},
    },
};

fn parser_expr(src: &str) -> Result<StatementList, String> {
    Parser::new(src.as_bytes())
        .parse_all()
        .map_err(|e| e.to_string())
}

/// Execute the code using an existing Interpreter
/// The str is consumed and the state of the Interpreter is changed
pub fn forward(engine: &mut Interpreter, src: &str) -> String {
    // Setup executor
    let expr = match parser_expr(src) {
        Ok(res) => res,
        Err(e) => return e,
    };
<<<<<<< HEAD

    expr.run(engine)
        .map_or_else(|e| format!("Error: {}", e), |v| v.to_string())
=======
    expr.run(engine).map_or_else(
        |e| format!("Error: {}", e.display()),
        |v| v.display().to_string(),
    )
>>>>>>> c5b708b2
}

/// Execute the code using an existing Interpreter.
/// The str is consumed and the state of the Interpreter is changed
/// Similar to `forward`, except the current value is returned instad of the string
/// If the interpreter fails parsing an error value is returned instead (error object)
#[allow(clippy::unit_arg, clippy::drop_copy)]
pub fn forward_val(engine: &mut Interpreter, src: &str) -> ResultValue {
    let main_timer = BoaProfiler::global().start_event("Main", "Main");
    // Setup executor
    let result = match parser_expr(src) {
        Ok(expr) => expr.run(engine),
        Err(e) => {
            eprintln!("{}", e);
            panic!(); // Panic instead of exit means that tests will continue.
                      // std::process::exit(1);
        }
    };

    // The main_timer needs to be dropped before the BoaProfiler is.
    drop(main_timer);
    BoaProfiler::global().drop();

    result
}

/// Create a clean Interpreter and execute the code
pub fn exec(src: &str) -> String {
    // Create new Realm
    let realm = Realm::create();
    let mut engine = Interpreter::new(realm);
    forward(&mut engine, src)
}<|MERGE_RESOLUTION|>--- conflicted
+++ resolved
@@ -66,16 +66,10 @@
         Ok(res) => res,
         Err(e) => return e,
     };
-<<<<<<< HEAD
-
-    expr.run(engine)
-        .map_or_else(|e| format!("Error: {}", e), |v| v.to_string())
-=======
     expr.run(engine).map_or_else(
         |e| format!("Error: {}", e.display()),
         |v| v.display().to_string(),
     )
->>>>>>> c5b708b2
 }
 
 /// Execute the code using an existing Interpreter.
